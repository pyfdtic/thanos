--- conflicted
+++ resolved
@@ -288,11 +288,7 @@
 	dir, err := ioutil.TempDir("", "prometheus-test")
 	testutil.Ok(t, err)
 
-<<<<<<< HEAD
-	bucketStore, err := NewBucketStore(nil, nil, nil, dir, 2e5, 2e5, 0, 0, false, 20, minTimeDuration, maxTimeDuration)
-=======
-	bucketStore, err := NewBucketStore(nil, nil, nil, dir, noopCache{}, 2e5, 0, 0, false, 20)
->>>>>>> 3a763bef
+	bucketStore, err := NewBucketStore(nil, nil, nil, dir, noopCache{}, 2e5, 0, 0, false, 20, minTimeDuration, maxTimeDuration)
 	testutil.Ok(t, err)
 
 	resp, err := bucketStore.Info(ctx, &storepb.InfoRequest{})
